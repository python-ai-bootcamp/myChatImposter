--- conflicted
+++ resolved
@@ -134,7 +134,6 @@
             return
 
         if self.whitelist:
-<<<<<<< HEAD
             sender_identifier = message.sender.identifier
             sender_display_name = message.sender.display_name
 
@@ -143,14 +142,7 @@
                 whitelisted_sender in sender_identifier or whitelisted_sender in sender_display_name
                 for whitelisted_sender in self.whitelist
             ):
-                with lock:
-                    log_message = f"INSTANCE ({user_id}): Sender '{sender_identifier}' ('{sender_display_name}') not in whitelist. Ignoring.\n"
-                    sys.stdout.buffer.write(log_message.encode('utf-8', 'backslashreplace'))
-                    sys.stdout.flush()
-=======
-            if not any(whitelisted_sender in message.sender.identifier for whitelisted_sender in self.whitelist):
                 console_log(f"INSTANCE ({user_id}): Sender '{message.sender.identifier}' not in whitelist. Ignoring.")
->>>>>>> 3f8b8260
                 return
 
         if not self.chatbot_model or not self.provider_instance:
